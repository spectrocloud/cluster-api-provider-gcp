/*
Copyright 2022 The Kubernetes Authors.

Licensed under the Apache License, Version 2.0 (the "License");
you may not use this file except in compliance with the License.
You may obtain a copy of the License at

    http://www.apache.org/licenses/LICENSE-2.0

Unless required by applicable law or agreed to in writing, software
distributed under the License is distributed on an "AS IS" BASIS,
WITHOUT WARRANTIES OR CONDITIONS OF ANY KIND, either express or implied.
See the License for the specific language governing permissions and
limitations under the License.
*/

package v1beta1

import (
	"strings"

	"cloud.google.com/go/container/apiv1/containerpb"
)

// TaintEffect is the effect for a Kubernetes taint.
type TaintEffect string

// Taint represents a Kubernetes taint.
type Taint struct {
	// Effect specifies the effect for the taint.
	// +kubebuilder:validation:Enum=NoSchedule;NoExecute;PreferNoSchedule
	Effect TaintEffect `json:"effect"`
	// Key is the key of the taint
	Key string `json:"key"`
	// Value is the value of the taint
	Value string `json:"value"`
}

// Taints is an array of Taints.
type Taints []Taint

func convertToSdkTaintEffect(effect TaintEffect) containerpb.NodeTaint_Effect {
	switch effect {
	case "NoSchedule":
		return containerpb.NodeTaint_NO_SCHEDULE
	case "NoExecute":
		return containerpb.NodeTaint_NO_EXECUTE
	case "PreferNoSchedule":
		return containerpb.NodeTaint_PREFER_NO_SCHEDULE
	default:
		return containerpb.NodeTaint_EFFECT_UNSPECIFIED
	}
}

// ConvertToSdkTaint converts taints to format that is used by GCP SDK.
func ConvertToSdkTaint(taints Taints) []*containerpb.NodeTaint {
	if taints == nil {
		return nil
	}
	res := []*containerpb.NodeTaint{}
	for _, taint := range taints {
		res = append(res, &containerpb.NodeTaint{
			Key:    taint.Key,
			Value:  taint.Value,
			Effect: convertToSdkTaintEffect(taint.Effect),
		})
	}
	return res
}

// convertToSdkLocationPolicy converts node pool autoscaling location policy to a value that is used by GCP SDK.
func convertToSdkLocationPolicy(locationPolicy ManagedNodePoolLocationPolicy) containerpb.NodePoolAutoscaling_LocationPolicy {
	switch locationPolicy {
	case ManagedNodePoolLocationPolicyBalanced:
		return containerpb.NodePoolAutoscaling_BALANCED
	case ManagedNodePoolLocationPolicyAny:
		return containerpb.NodePoolAutoscaling_ANY
	}
	return containerpb.NodePoolAutoscaling_LOCATION_POLICY_UNSPECIFIED
}

// ConvertToSdkAutoscaling converts node pool autoscaling config to a value that is used by GCP SDK.
func ConvertToSdkAutoscaling(autoscaling *NodePoolAutoScaling) *containerpb.NodePoolAutoscaling {
	if autoscaling == nil {
		return nil
	}
	sdkAutoscaling := containerpb.NodePoolAutoscaling{
		Enabled: true, // enable autoscaling by default
	}
	// set fields
	if autoscaling.MinCount != nil {
		sdkAutoscaling.TotalMinNodeCount = *autoscaling.MinCount
	}
	if autoscaling.MaxCount != nil {
		sdkAutoscaling.TotalMaxNodeCount = *autoscaling.MaxCount
	}
	if autoscaling.EnableAutoscaling != nil {
		sdkAutoscaling.Enabled = *autoscaling.EnableAutoscaling
	}
	if autoscaling.LocationPolicy != nil {
		sdkAutoscaling.LocationPolicy = convertToSdkLocationPolicy(*autoscaling.LocationPolicy)
	} else if sdkAutoscaling.Enabled {
		// if location policy is not specified and autoscaling is enabled, default location policy to "any"
		sdkAutoscaling.LocationPolicy = convertToSdkLocationPolicy(ManagedNodePoolLocationPolicyAny)
	}

	return &sdkAutoscaling
}

// ConvertFromSdkNodeVersion converts GCP SDK node version to k8s version.
func ConvertFromSdkNodeVersion(sdkNodeVersion string) string {
	// For example, the node version returned from GCP SDK can be 1.27.2-gke.2100, we want to convert it to 1.27.2
<<<<<<< HEAD
	return strings.Split(sdkNodeVersion, "-")[0]
}

// ConvertToSdkCgroupMode converts GCP SDK node version to k8s version.
func ConvertToSdkCgroupMode(cgroupMode ManagedNodePoolCgroupMode) containerpb.LinuxNodeConfig_CgroupMode {
	switch cgroupMode {
	case 1:
		return containerpb.LinuxNodeConfig_CGROUP_MODE_V1
	case 2:
		return containerpb.LinuxNodeConfig_CGROUP_MODE_V2
	}
	return containerpb.LinuxNodeConfig_CGROUP_MODE_UNSPECIFIED
}

// ConvertToSdkLinuxNodeConfig converts GCP SDK node version to k8s version.
func ConvertToSdkLinuxNodeConfig(linuxNodeConfig *LinuxNodeConfig) *containerpb.LinuxNodeConfig {
	sdkLinuxNodeConfig := containerpb.LinuxNodeConfig{}
	if linuxNodeConfig != nil {
		if linuxNodeConfig.Sysctls != nil {
			sdkSysctl := make(map[string]string)
			for _, sysctl := range linuxNodeConfig.Sysctls {
				sdkSysctl[sysctl.Parameter] = sysctl.Value
			}
			sdkLinuxNodeConfig.Sysctls = sdkSysctl
		}
		if linuxNodeConfig.CgroupMode != nil {
			sdkLinuxNodeConfig.CgroupMode = ConvertToSdkCgroupMode(*linuxNodeConfig.CgroupMode)
		}
	}
	return &sdkLinuxNodeConfig
=======
	return strings.Replace(strings.Split(sdkNodeVersion, "-")[0], "v", "", 1)
>>>>>>> a3151281
}<|MERGE_RESOLUTION|>--- conflicted
+++ resolved
@@ -110,8 +110,7 @@
 // ConvertFromSdkNodeVersion converts GCP SDK node version to k8s version.
 func ConvertFromSdkNodeVersion(sdkNodeVersion string) string {
 	// For example, the node version returned from GCP SDK can be 1.27.2-gke.2100, we want to convert it to 1.27.2
-<<<<<<< HEAD
-	return strings.Split(sdkNodeVersion, "-")[0]
+	return strings.Replace(strings.Split(sdkNodeVersion, "-")[0], "v", "", 1)
 }
 
 // ConvertToSdkCgroupMode converts GCP SDK node version to k8s version.
@@ -141,7 +140,4 @@
 		}
 	}
 	return &sdkLinuxNodeConfig
-=======
-	return strings.Replace(strings.Split(sdkNodeVersion, "-")[0], "v", "", 1)
->>>>>>> a3151281
 }